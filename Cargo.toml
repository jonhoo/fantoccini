[package]
name = "fantoccini"
version = "0.18.0"
edition = "2018"

description = "High-level API for programmatically interacting with web pages through WebDriver."
readme = "README.md"

authors = ["Jon Gjengset <jon@thesquareplanet.com>"]

documentation = "https://docs.rs/fantoccini"
homepage = "https://github.com/jonhoo/fantoccini"
repository = "https://github.com/jonhoo/fantoccini.git"

keywords = ["webdriver", "chromedriver", "geckodriver", "phantomjs", "automation"]
categories = ["api-bindings", "development-tools::testing", "web-programming::http-client"]

license = "MIT/Apache-2.0"

[features]
default = ["native-tls"]
native-tls = ["hyper-tls"]
rustls-tls = ["hyper-rustls"]

[dependencies]
webdriver = { version = "0.44", default-features = false }
url = "2.2.2"
serde = { version = "1.0", features = ["derive"] }
serde_json = "1.0"
futures-core = "0.3"
futures-util = "0.3"
tokio = { version = "1.0", features = ["sync", "rt"] }
hyper = { version = "0.14", features = ["stream", "client", "http1", "http2"] }
cookie = { version = "0.16.0-rc.1", features = ["percent-encode"] }
base64 = "0.13"
<<<<<<< HEAD
hyper-rustls = { version = "0.23", optional = true }
hyper-tls = { version = "0.5", optional = true }
=======
hyper-rustls = { version = "0.23.0", optional = true }
hyper-tls = { version = "0.5.0", optional = true }
>>>>>>> 3fd0861b
mime = "0.3.9"
http = "0.2"
time = "0.3"

[dev-dependencies]
tokio = { version = "1.0", features = ["full"] }
hyper = { version = "0.14", features = ["server", "tcp"] }
serial_test = "0.5"

[package.metadata.docs.rs]
all-features = true
rustdoc-args = ["--cfg", "docsrs"]<|MERGE_RESOLUTION|>--- conflicted
+++ resolved
@@ -33,13 +33,8 @@
 hyper = { version = "0.14", features = ["stream", "client", "http1", "http2"] }
 cookie = { version = "0.16.0-rc.1", features = ["percent-encode"] }
 base64 = "0.13"
-<<<<<<< HEAD
-hyper-rustls = { version = "0.23", optional = true }
-hyper-tls = { version = "0.5", optional = true }
-=======
 hyper-rustls = { version = "0.23.0", optional = true }
 hyper-tls = { version = "0.5.0", optional = true }
->>>>>>> 3fd0861b
 mime = "0.3.9"
 http = "0.2"
 time = "0.3"
