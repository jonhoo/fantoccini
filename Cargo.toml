--- conflicted
+++ resolved
@@ -1,10 +1,6 @@
 [package]
 name = "fantoccini"
-<<<<<<< HEAD
-version = "0.20.0-rc.8"
-=======
-version = "0.20.0"
->>>>>>> 8044cc4c
+version = "0.21.0"
 edition = "2021"
 
 description = "High-level API for programmatically interacting with web pages through WebDriver."
@@ -34,21 +30,13 @@
 futures-core = "0.3"
 futures-util = "0.3"
 tokio = { version = "1", features = ["sync", "rt", "time"] }
-<<<<<<< HEAD
 hyper = { version = "1.1.0", features = ["client", "http1"] }
 hyper-util = { version = "0.1.3", features = ["client", "http1", "client-legacy", "tokio"] }
 http-body-util = { version = "0.1.0" }
 cookie = { version = "0.18.0", features = ["percent-encode"] }
-base64 = "0.21"
+base64 = "0.22"
 hyper-rustls = { version = "0.26.0", optional = true }
 hyper-tls = { version = "0.6.0", optional = true }
-=======
-hyper = { version = "0.14", features = ["stream", "client", "http1"] }
-cookie = { version = "0.17.0", features = ["percent-encode"] }
-base64 = "0.22"
-hyper-rustls = { version = "0.24.0", optional = true }
-hyper-tls = { version = "0.5.0", optional = true }
->>>>>>> 8044cc4c
 mime = "0.3.9"
 http = "1.0.0"
 time = "0.3"
