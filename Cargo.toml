[package]
name = "fantoccini"
version = "0.16.0"
edition = "2018"

description = "High-level API for programmatically interacting with web pages through WebDriver."
readme = "README.md"

authors = ["Jon Gjengset <jon@thesquareplanet.com>"]

documentation = "https://docs.rs/fantoccini"
homepage = "https://github.com/jonhoo/fantoccini"
repository = "https://github.com/jonhoo/fantoccini.git"

keywords = ["webdriver", "chromedriver", "geckodriver", "phantomjs", "automation"]
categories = ["api-bindings", "development-tools::testing", "web-programming::http-client"]

license = "MIT/Apache-2.0"

[features]
default = ["rustls-tls"]
rustls-tls = ["hyper-rustls"]
openssl-tls = ["hyper-tls"]

[dependencies]
webdriver = { version = "0.43.0", default-features = false }
url = "2.0.0"
serde = { version = "1.0", features = [ "derive" ] }
serde_json = "1.0"
futures-core = "0.3.0"
futures-util = "0.3.0"
tokio = { version = "1", features = [ "sync", "rt" ] }
hyper = { version = "0.14", features = [ "stream", "client", "http1" ] }
<<<<<<< HEAD
cookie = { version = "0.14", features = ["percent-encode"] }
base64 = "0.13"
hyper-rustls = { version = "0.22.1", optional = true }
hyper-tls = { version = "0.5.0", optional = true }
=======
hyper-tls = "0.5.0"
cookie = { version = "0.14", features = ["percent-encode"] }
base64 = "0.13"
>>>>>>> edeba744
mime = "0.3.9"
http = "0.2"

[dev-dependencies]
tokio = { version = "1", features = [ "full" ] }
<<<<<<< HEAD
hyper = { version = "0.14",  features = ["server"] }
=======
hyper = { version = "0.14", features = [ "server" ] }
>>>>>>> edeba744
serial_test = "0.5"
serial_test_derive = "0.5"<|MERGE_RESOLUTION|>--- conflicted
+++ resolved
@@ -31,25 +31,15 @@
 futures-util = "0.3.0"
 tokio = { version = "1", features = [ "sync", "rt" ] }
 hyper = { version = "0.14", features = [ "stream", "client", "http1" ] }
-<<<<<<< HEAD
 cookie = { version = "0.14", features = ["percent-encode"] }
 base64 = "0.13"
 hyper-rustls = { version = "0.22.1", optional = true }
 hyper-tls = { version = "0.5.0", optional = true }
-=======
-hyper-tls = "0.5.0"
-cookie = { version = "0.14", features = ["percent-encode"] }
-base64 = "0.13"
->>>>>>> edeba744
 mime = "0.3.9"
 http = "0.2"
 
 [dev-dependencies]
 tokio = { version = "1", features = [ "full" ] }
-<<<<<<< HEAD
-hyper = { version = "0.14",  features = ["server"] }
-=======
 hyper = { version = "0.14", features = [ "server" ] }
->>>>>>> edeba744
 serial_test = "0.5"
 serial_test_derive = "0.5"