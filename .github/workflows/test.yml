permissions:
  contents: read
on:
  push:
    branches: [main]
  pull_request:
# Spend CI time only on latest ref: https://github.com/jonhoo/rust-ci-conf/pull/5
concurrency:
  group: ${{ github.workflow }}-${{ github.head_ref || github.run_id }}
  cancel-in-progress: true
name: test
jobs:
  required:
    runs-on: ${{ matrix.os }}
    name: ${{ matrix.os }} / ${{ matrix.browser }} / ${{ matrix.toolchain }}
    strategy:
      fail-fast: false
      matrix:
        os: [ubuntu-latest, macos-latest, windows-latest]
        browser: [firefox, chrome]
        toolchain: [stable]
        include:
          - os: ubuntu-latest
            browser: chrome
            toolchain: beta
    steps:
      - uses: actions/checkout@v4
        with:
          submodules: true
      - name: Install ${{ matrix.browser }}
        run: |
          ./ci/${{ matrix.os }}-${{ matrix.browser }}
      - name: Install ${{ matrix.toolchain }}
        uses: dtolnay/rust-toolchain@master
        with:
          toolchain: ${{ matrix.toolchain }}
      - name: cargo generate-lockfile
        if: hashFiles('Cargo.lock') == ''
        run: cargo generate-lockfile
      # https://twitter.com/jonhoo/status/1571290371124260865
      - name: cargo test --locked
        run: cargo test --locked --all-features --all-targets ${{ matrix.browser }}
      # https://github.com/rust-lang/cargo/issues/6669
      - name: cargo test --doc
        run: cargo test --locked --all-features --doc
  minimal:
    runs-on: ubuntu-latest
    name: ubuntu / stable / minimal-versions
    steps:
      - uses: actions/checkout@v4
        with:
          submodules: true
      - name: Install browsers
        run: |
          ./ci/ubuntu-latest-firefox
          ./ci/ubuntu-latest-chrome
      - name: Install stable
        uses: dtolnay/rust-toolchain@stable
      - name: Install nightly for -Zminimal-versions
        uses: dtolnay/rust-toolchain@nightly
      - name: rustup default stable
        run: rustup default stable
      - name: cargo update -Zminimal-versions
        run: cargo +nightly update -Zminimal-versions
      - name: cargo test
        run: cargo test --locked --all-features --all-targets
<<<<<<< HEAD
=======
  os-check:
    runs-on: ${{ matrix.os }}
    name: ${{ matrix.os }} / stable
    strategy:
      fail-fast: false
      matrix:
        os: [macos-latest, windows-latest]
    steps:
      # if your project needs OpenSSL, uncommment this to fix Windows builds.
      # it's commented out by default as tthe install command takes 5-10m.
      # - run: echo "VCPKG_ROOT=$env:VCPKG_INSTALLATION_ROOT" | Out-File -FilePath $env:GITHUB_ENV -Append
      #   if: runner.os == 'Windows'
      # - run: vcpkg install openssl:x64-windows-static-md
      #   if: runner.os == 'Windows'
      - uses: actions/checkout@v4
        with:
          submodules: true
      - name: Install stable
        uses: dtolnay/rust-toolchain@stable
      - name: cargo generate-lockfile
        if: hashFiles('Cargo.lock') == ''
        run: cargo generate-lockfile
      - name: cargo test
        run: cargo test --locked --all-features --all-targets
>>>>>>> deb9fd3f
  coverage:
    runs-on: ubuntu-latest
    name: ubuntu / stable / coverage
    steps:
      - uses: actions/checkout@v4
        with:
          submodules: true
      - name: Install browsers
        run: |
          ./ci/ubuntu-latest-firefox
          ./ci/ubuntu-latest-chrome
      - name: Install stable
        uses: dtolnay/rust-toolchain@stable
        with:
          components: llvm-tools-preview
      - name: cargo install cargo-llvm-cov
        uses: taiki-e/install-action@cargo-llvm-cov
      - name: cargo generate-lockfile
        if: hashFiles('Cargo.lock') == ''
        run: cargo generate-lockfile
      - name: cargo llvm-cov
        run: cargo llvm-cov --locked --all-features --lcov --output-path lcov.info
      - name: Upload to codecov.io
        uses: codecov/codecov-action@v3
        with:
          fail_ci_if_error: true<|MERGE_RESOLUTION|>--- conflicted
+++ resolved
@@ -64,33 +64,6 @@
         run: cargo +nightly update -Zminimal-versions
       - name: cargo test
         run: cargo test --locked --all-features --all-targets
-<<<<<<< HEAD
-=======
-  os-check:
-    runs-on: ${{ matrix.os }}
-    name: ${{ matrix.os }} / stable
-    strategy:
-      fail-fast: false
-      matrix:
-        os: [macos-latest, windows-latest]
-    steps:
-      # if your project needs OpenSSL, uncommment this to fix Windows builds.
-      # it's commented out by default as tthe install command takes 5-10m.
-      # - run: echo "VCPKG_ROOT=$env:VCPKG_INSTALLATION_ROOT" | Out-File -FilePath $env:GITHUB_ENV -Append
-      #   if: runner.os == 'Windows'
-      # - run: vcpkg install openssl:x64-windows-static-md
-      #   if: runner.os == 'Windows'
-      - uses: actions/checkout@v4
-        with:
-          submodules: true
-      - name: Install stable
-        uses: dtolnay/rust-toolchain@stable
-      - name: cargo generate-lockfile
-        if: hashFiles('Cargo.lock') == ''
-        run: cargo generate-lockfile
-      - name: cargo test
-        run: cargo test --locked --all-features --all-targets
->>>>>>> deb9fd3f
   coverage:
     runs-on: ubuntu-latest
     name: ubuntu / stable / coverage
