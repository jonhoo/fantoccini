permissions:
  contents: read
on:
  push:
    branches: [main]
  pull_request:
# Spend CI time only on latest ref: https://github.com/jonhoo/rust-ci-conf/pull/5
concurrency:
  group: ${{ github.workflow }}-${{ github.head_ref || github.run_id }}
  cancel-in-progress: true
name: check
jobs:
  fmt:
    runs-on: ubuntu-latest
    name: stable / fmt
    steps:
      - uses: actions/checkout@v3
        with:
          submodules: true
      - name: Install stable
        uses: dtolnay/rust-toolchain@stable
        with:
          components: rustfmt
      - name: cargo fmt --check
        run: cargo fmt --check
  clippy:
    runs-on: ubuntu-latest
    name: ${{ matrix.toolchain }} / clippy
    permissions:
      contents: read
      checks: write
    strategy:
      fail-fast: false
      matrix:
        toolchain: [stable, beta]
    steps:
      - uses: actions/checkout@v3
        with:
          submodules: true
      - name: Install ${{ matrix.toolchain }}
        uses: dtolnay/rust-toolchain@master
        with:
          toolchain: ${{ matrix.toolchain }}
          components: clippy
      - name: cargo clippy
        uses: actions-rs/clippy-check@v1
        with:
          token: ${{ secrets.GITHUB_TOKEN }}
  doc:
    runs-on: ubuntu-latest
    name: nightly / doc
    steps:
      - uses: actions/checkout@v3
        with:
          submodules: true
      - name: Install nightly
        uses: dtolnay/rust-toolchain@nightly
      - name: cargo doc
        run: cargo doc --no-deps --all-features
        env:
          RUSTDOCFLAGS: --cfg docsrs
  hack:
    runs-on: ubuntu-latest
    name: ubuntu / stable / features
    steps:
      - uses: actions/checkout@v3
        with:
          submodules: true
      - name: Install stable
        uses: dtolnay/rust-toolchain@stable
      - name: cargo install cargo-hack
        uses: taiki-e/install-action@cargo-hack
      # intentionally no target specifier; see https://github.com/jonhoo/rust-ci-conf/pull/4
      - name: cargo hack
        run: cargo hack --feature-powerset check
  msrv:
    runs-on: ubuntu-latest
    # we use a matrix here just because env can't be used in job names
    # https://docs.github.com/en/actions/learn-github-actions/contexts#context-availability
    strategy:
      matrix:
<<<<<<< HEAD
        msrv: [1.59.0] # time
=======
        msrv: ["1.56.1"] # 2021 edition requires 1.56
>>>>>>> 7c327ddf
    name: ubuntu / ${{ matrix.msrv }}
    steps:
      - uses: actions/checkout@v3
        with:
          submodules: true
      - name: Install ${{ matrix.msrv }}
        uses: dtolnay/rust-toolchain@master
        with:
          toolchain: ${{ matrix.msrv }}
      - name: cargo +${{ matrix.msrv }} check
        run: cargo check<|MERGE_RESOLUTION|>--- conflicted
+++ resolved
@@ -79,11 +79,7 @@
     # https://docs.github.com/en/actions/learn-github-actions/contexts#context-availability
     strategy:
       matrix:
-<<<<<<< HEAD
-        msrv: [1.59.0] # time
-=======
-        msrv: ["1.56.1"] # 2021 edition requires 1.56
->>>>>>> 7c327ddf
+        msrv: ["1.59.0"] # time
     name: ubuntu / ${{ matrix.msrv }}
     steps:
       - uses: actions/checkout@v3
